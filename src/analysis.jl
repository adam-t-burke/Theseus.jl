import HTTP.WebSockets

### optimiztaion
function FDMoptim!(receiver, ws)

        sp_init = collect(Int64, range(1, length = receiver.ne))

        # objective function
        if isnothing(receiver.Params) || isnothing(receiver.Params.Objectives) || isempty(receiver.Params.Objectives)

            println("SOLVING")

            xyznew = solve_explicit(receiver.Q, receiver.Cn, receiver.Cf, receiver.Pn, receiver.XYZf, sp_init)

            xyz = zeros(receiver.nn, 3)
            xyz[receiver.N, :] = xyznew
            xyz[receiver.F, :] = receiver.XYZf            

            msgout = Dict("Finished" => true,
                    "Iter" => 1, 
                    "Loss" => 0.,
                    "Q" => receiver.Q, 
                    "X" => xyz[:,1], 
                    "Y" => xyz[:,2], 
                    "Z" => xyz[:,3],
                    "Losstrace" => [0.])

            HTTP.WebSockets.send(ws, json(msgout))
            
        else
            try
                
            
            println("OPTIMIZING")

            #trace
            Q = []
            NodeTrace = []
            
            i = 0
            iters = Vector{Vector{Float64}}()
            losses = Vector{Float64}()

            """
            Objective function, returns a scalar loss value wrt the parameters.
            """
            function obj_xyz(p)
                q = p[1:receiver.ne]

                newXYZf = reshape(p[receiver.ne+1:end], (:, 3))
                oldXYZf = receiver.XYZf[receiver.AnchorParams.FAI, :]

                xyzf = combineSorted(newXYZf, oldXYZf, receiver.AnchorParams.VAI, receiver.AnchorParams.FAI)

                xyznew = solve_explicit(q, receiver.Cn, receiver.Cf, receiver.Pn, xyzf, sp_init)

                xyzfull = vcat(xyznew, xyzf)
                
                lengths = norm.(eachrow(receiver.C * xyzfull))
                forces = q .* lengths

                if !isderiving()
                    ignore_derivatives() do
                        Q = deepcopy(q)
                        if receiver.Params.NodeTrace == true
                            push!(NodeTrace, deepcopy(xyzfull))
                        end
                        
                    end
                end

                loss = lossFunc(xyzfull, lengths, forces, receiver, q)

                return loss
            end          

            function obj(q)
                #q = clamp.(q, receiver.Params.LB, receiver.Params.UB)           

                xyznew = solve_explicit(q, receiver.Cn, receiver.Cf, receiver.Pn, receiver.XYZf, sp_init)
                
                xyzfull = vcat(xyznew, receiver.XYZf)  
                
                lengths = norm.(eachrow(receiver.C * xyzfull))
                forces = q .* lengths        

                loss = lossFunc(xyznew, lengths, forces, receiver, q)

                if !isderiving()
                    ignore_derivatives() do
                        #println("Loss: ", loss)
                        Q = deepcopy(q)
                        if receiver.Params.Show && i % receiver.Params.Freq == 0
                            
<<<<<<< HEAD
                            push!(iters, Q)
                            if loss != Inf
                                push!(losses, loss)
                            else
                                loss = -1.0
                                push!(losses, loss)
                            end


                            if receiver.Params.NodeTrace == true
                                #send intermediate message
                                msgout = Dict("Finished" => false,
                                    "Iter" => i, 
                                    "Loss" => loss,
                                    "Q" => Q, 
                                    "X" => last(NodeTrace)[:,1], 
                                    "Y" => last(NodeTrace)[:,2], 
                                    "Z" => last(NodeTrace)[:,3],
                                    "Losstrace" => losses)
                            else
                                msgout = Dict("Finished" => false,
                                    "Iter" => i, 
                                    "Loss" => loss,
                                    "Q" => Q, 
                                    "X" => xyzfull[:,1], 
                                    "Y" => xyzfull[:,2], 
                                    "Z" => xyzfull[:,3],
                                    "Losstrace" => losses)
=======
                            # Check if loss is not null before updating losses
                            if loss !== nothing
                                push!(losses, loss)
>>>>>>> 6e14ebf5
                            end
                            # Send message with Losstrace
                            msgout = Dict("Finished" => false,
                                "Iter" => i, 
                                "Loss" => loss,
                                "Q" => Q, 
                                "X" => xyzfull[:,1], 
                                "Y" => xyzfull[:,2], 
                                "Z" => xyzfull[:,3],
                                "Losstrace" => losses)
                            HTTP.WebSockets.send(ws, json(msgout))
                        end
                    end
                end
                
                return loss
            end

<<<<<<< HEAD
=======
            

            #callback function
            function cb(loss)

                 if cancel == true
                    global cancel = false
                    return true     
                
                if receiver.Params.Show 
                    # Check if loss.value is not null before updating losses
                    if loss.value !== nothing
                        push!(losses, loss.value)
                    end
                    # Send message with Losstrace
                    msgout = Dict("Finished" => false,
                        "Iter" => i, 
                        "Loss" => loss.value,
                        "Q" => Q, 
                        "X" => last(NodeTrace)[:,1], 
                        "Y" => last(NodeTrace)[:,2], 
                        "Z" => last(NodeTrace)[:,3],
                        "Losstrace" => losses)
                        
                    HTTP.WebSockets.send(ws, json(msgout))
                    return false
                    end
                else      
                    return false
                end

            end
>>>>>>> 6e14ebf5

            """
            Gradient function, returns a vector of gradients wrt the parameters.
            """

            function g!(G, θ)
                grad = gradient(θ) do q
                   obj(q)
                end
                G .= grad[1]
                #@show G

            end
            
            #todo add explicit gradient for distance conditions from Schek
            #to use when draping only
            function drape!(G, θ)
                grad = nothing
                G .= grad[1]
            end

            """
            Optimization
            """
            if isnothing(receiver.AnchorParams)
                obj = obj
                parameters = receiver.Q
            else
                obj = obj_xyz
                parameters = vcat(receiver.Q, receiver.AnchorParams.Init)
            end
            res = Optim.optimize( 
                obj, 
                g!,
                parameters,
                #LBFGS(),
                ConjugateGradient(),                
                Optim.Options(
                    iterations = receiver.Params.MaxIter,
                    f_tol = receiver.Params.RelTol,
                    ))            

            min = Optim.minimizer(res)
    
            println("------------------------------------")
            println("Optimizer: ", summary(res))
            println("Iterations: ", Optim.iterations(res))
            println("Function calls: ", Optim.f_calls(res))


            println("SOLUTION FOUND")
            # PARSING SOLUTION
            if isnothing(receiver.AnchorParams)
                xyz_final = solve_explicit(min, receiver.Cn, receiver.Cf, receiver.Pn, receiver.XYZf, sp_init)
                xyz_final = vcat(xyz_final, receiver.XYZf)
            else
                newXYZf = reshape(min[receiver.ne+1:end], (:, 3))
                oldXYZf = receiver.XYZf[receiver.AnchorParams.FAI, :]
                XYZf_final = combineSorted(newXYZf, oldXYZf, receiver.AnchorParams.VAI, receiver.AnchorParams.FAI)
                xyz_final = solve_explicit(min[1:receiver.ne], receiver.Cn, receiver.Cf, receiver.Pn, XYZf_final, sp_init)
                xyz_final = vcat(xyz_final, XYZf_final)
            end


            msgout = Dict("Finished" => true,
                "Iter" => counter,
                "Loss" => Optim.minimum(res),
                "Q" => min[1:receiver.ne],
                "X" => xyz_final[:, 1],
                "Y" => xyz_final[:, 2],
                "Z" => xyz_final[:, 3],
                "Losstrace" => losses,
                "NodeTrace" => NodeTrace)


        HTTP.WebSockets.send(ws, json(msgout))

        catch error
            println(error)
        end
    end
end<|MERGE_RESOLUTION|>--- conflicted
+++ resolved
@@ -92,7 +92,6 @@
                         Q = deepcopy(q)
                         if receiver.Params.Show && i % receiver.Params.Freq == 0
                             
-<<<<<<< HEAD
                             push!(iters, Q)
                             if loss != Inf
                                 push!(losses, loss)
@@ -121,11 +120,6 @@
                                     "Y" => xyzfull[:,2], 
                                     "Z" => xyzfull[:,3],
                                     "Losstrace" => losses)
-=======
-                            # Check if loss is not null before updating losses
-                            if loss !== nothing
-                                push!(losses, loss)
->>>>>>> 6e14ebf5
                             end
                             # Send message with Losstrace
                             msgout = Dict("Finished" => false,
@@ -144,42 +138,6 @@
                 return loss
             end
 
-<<<<<<< HEAD
-=======
-            
-
-            #callback function
-            function cb(loss)
-
-                 if cancel == true
-                    global cancel = false
-                    return true     
-                
-                if receiver.Params.Show 
-                    # Check if loss.value is not null before updating losses
-                    if loss.value !== nothing
-                        push!(losses, loss.value)
-                    end
-                    # Send message with Losstrace
-                    msgout = Dict("Finished" => false,
-                        "Iter" => i, 
-                        "Loss" => loss.value,
-                        "Q" => Q, 
-                        "X" => last(NodeTrace)[:,1], 
-                        "Y" => last(NodeTrace)[:,2], 
-                        "Z" => last(NodeTrace)[:,3],
-                        "Losstrace" => losses)
-                        
-                    HTTP.WebSockets.send(ws, json(msgout))
-                    return false
-                    end
-                else      
-                    return false
-                end
-
-            end
->>>>>>> 6e14ebf5
-
             """
             Gradient function, returns a vector of gradients wrt the parameters.
             """
